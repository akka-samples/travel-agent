<?xml version="1.0" encoding="UTF-8"?>
<project xmlns="http://maven.apache.org/POM/4.0.0" xmlns:xsi="http://www.w3.org/2001/XMLSchema-instance" xsi:schemaLocation="http://maven.apache.org/POM/4.0.0 http://maven.apache.org/xsd/maven-4.0.0.xsd">
  <modelVersion>4.0.0</modelVersion>
  <parent>
    <groupId>io.akka</groupId>
    <artifactId>akka-javasdk-parent</artifactId>
<<<<<<< HEAD
    <version>3.4.0-M6</version>
=======
    <version>3.4.0-M4</version>
>>>>>>> 2bd54b9a
  </parent>
  
  <groupId>io.akka.example</groupId>
  <artifactId>travel-agent</artifactId>
  <version>1.0-SNAPSHOT</version>
  <packaging>jar</packaging>

  <name>travel-agent</name>

  <dependencies>
    <!-- Your dependencies go here -->
  </dependencies>

</project><|MERGE_RESOLUTION|>--- conflicted
+++ resolved
@@ -4,11 +4,7 @@
   <parent>
     <groupId>io.akka</groupId>
     <artifactId>akka-javasdk-parent</artifactId>
-<<<<<<< HEAD
     <version>3.4.0-M6</version>
-=======
-    <version>3.4.0-M4</version>
->>>>>>> 2bd54b9a
   </parent>
   
   <groupId>io.akka.example</groupId>
